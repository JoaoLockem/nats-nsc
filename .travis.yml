--- conflicted
+++ resolved
@@ -30,11 +30,7 @@
 
 after_success:
 - go clean
-<<<<<<< HEAD
-- git reset --hard origin/master
-=======
 - git reset --hard
->>>>>>> b7b01c8d
 
 deploy:
 - provider: script
