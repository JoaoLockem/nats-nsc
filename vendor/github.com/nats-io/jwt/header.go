/*
 * Copyright 2018-2019 The NATS Authors
 * Licensed under the Apache License, Version 2.0 (the "License");
 * you may not use this file except in compliance with the License.
 * You may obtain a copy of the License at
 *
 * http://www.apache.org/licenses/LICENSE-2.0
 *
 * Unless required by applicable law or agreed to in writing, software
 * distributed under the License is distributed on an "AS IS" BASIS,
 * WITHOUT WARRANTIES OR CONDITIONS OF ANY KIND, either express or implied.
 * See the License for the specific language governing permissions and
 * limitations under the License.
 */

package jwt

import (
	"encoding/json"
	"fmt"
	"strings"
)

const (
	// Version is semantic version.
<<<<<<< HEAD
	Version = "1.2.0"
=======
	Version = "1.2.2"
>>>>>>> db7a5fc2

	// TokenTypeJwt is the JWT token type supported JWT tokens
	// encoded and decoded by this library
	TokenTypeJwt = "jwt"

	// AlgorithmNkey is the algorithm supported by JWT tokens
	// encoded and decoded by this library
	AlgorithmNkey = "ed25519"
)

// Header is a JWT Jose Header
type Header struct {
	Type      string `json:"typ"`
	Algorithm string `json:"alg"`
}

// Parses a header JWT token
func parseHeaders(s string) (*Header, error) {
	h, err := decodeString(s)
	if err != nil {
		return nil, err
	}
	header := Header{}
	if err := json.Unmarshal(h, &header); err != nil {
		return nil, err
	}

	if err := header.Valid(); err != nil {
		return nil, err
	}
	return &header, nil
}

// Valid validates the Header. It returns nil if the Header is
// a JWT header, and the algorithm used is the NKEY algorithm.
func (h *Header) Valid() error {
	if TokenTypeJwt != strings.ToLower(h.Type) {
		return fmt.Errorf("not supported type %q", h.Type)
	}

	if alg := strings.ToLower(h.Algorithm); alg != AlgorithmNkey {
		if alg == "ed25519-nkey" {
			return fmt.Errorf("more recent jwt version")
		}
		return fmt.Errorf("unexpected %q algorithm", h.Algorithm)
	}
	return nil
}<|MERGE_RESOLUTION|>--- conflicted
+++ resolved
@@ -23,11 +23,7 @@
 
 const (
 	// Version is semantic version.
-<<<<<<< HEAD
-	Version = "1.2.0"
-=======
 	Version = "1.2.2"
->>>>>>> db7a5fc2
 
 	// TokenTypeJwt is the JWT token type supported JWT tokens
 	// encoded and decoded by this library
